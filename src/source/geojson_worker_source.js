--- conflicted
+++ resolved
@@ -179,7 +179,6 @@
             delete this._geoJSONIndexes[params.source];
         }
     }
-<<<<<<< HEAD
 
     /**
      * Index the data using either geojson-vt or supercluster
@@ -191,11 +190,11 @@
     _indexData(data, params, callback) {
         try {
             if (params.cluster) {
-                var superclusterOptions = params.superclusterOptions;
+                let superclusterOptions = params.superclusterOptions;
 
                 if (params.clusterMapProperties) {
                     superclusterOptions.initial = function () {
-                        var initial = {}
+                        let initial = {};
 
                         params.clusterMapProperties.forEach(function (key) {
                             initial[key] = [];
@@ -222,8 +221,6 @@
             return callback(err);
         }
     }
-=======
->>>>>>> 277e6998
 }
 
 module.exports = GeoJSONWorkerSource;